from concurrent import futures
from concurrent.futures import Future, ThreadPoolExecutor
import io
import os
from tempfile import mkstemp
<<<<<<< HEAD
from concurrent import futures
from concurrent.futures import Future, ThreadPoolExecutor
from typing import List, Any

# from cranial.parsers import line
=======
from typing import Any, Callable, Dict, Iterator, List, Set, Union  # noqa

SomeIO = Union[io.StringIO, io.BytesIO]
>>>>>>> c5864486

#todo implement parsers or better have indepth discussion on the need for parsers

class Connector():
    def __init__(self, base_address='', binary=True, do_read=False):
        self.base_address = base_address
        self.binary = binary
        self.do_read = do_read  # @TODO Deprecated!

    def iterator(self, target: Any) -> Iterator:
        """Get one or more IOstreams and iterate over them yielding serialized
        records.
        """
        if type(target) == list:
            return self.generate_from_list(target)
        else:
            f = self.getFuture(target)
            return self.generate(f)

<<<<<<< HEAD
    # def generate(self, future_item):
    #     for l in line.Parser(f.result()):
    #         yield l
    #
    # def generate_from_list(self, l: List):
    #     # @ToDo
    #     #getMultiple on all items, start returning whatever item arrives first.
    #     done = set()
    #     while len(done) < len(d):
    #         for key in d:
    #             if not (key in done):
    #                 try:
    #                     data = response[key].result(1)
    #                     for l in line.Parser(data):
    #                         yield l
    #                     done.add(key)
    #                 except futures.TimeoutError:
    #                     pass
    #                 except futures.CancelledError:
    #                     response[key] = False
    #                     done.add(key)
    #     return response

=======
    def generate(self, future_item: Future):
        for l in future_item.result():
            yield l

    def generate_from_list(self, l: List) -> Iterator:
        # getMultiple on all items, start returning whatever item arrives 1st.
        future_items = self.getMultiple(dict(enumerate(l)), blocking=False)
        done = set()  # type: Set[int]
        while len(done) < len(future_items):
            for i in future_items:
                if not (i in done):
                    try:
                        data = future_items[i].result(1)
                        for record in data:
                            yield record
                        done.add(i)
                    except futures.TimeoutError:
                        pass
                    except futures.CancelledError:
                        done.add(i)
        return
>>>>>>> c5864486

    def toStream(self, data) -> SomeIO:
        if isinstance(data, str):
            return io.StringIO(data)
        elif isinstance(data, bytes):
            return io.BytesIO(data)
        else:
            raise Exception('Not implemented for data type: {}'.format(
                type(data)))

    def get_tmp_file(self):
        fd, local_path = mkstemp()
        os.close(fd)
        return fd, local_path

    def get(self, name=None) -> io.BytesIO:
        """Return an IOstream."""
        raise Exception('Not Implemented')

    def put(self, stream: io.BytesIO, name: str = None) -> bool:
        """Return True if successful."""
        raise Exception('Not Implemented')

    def executor(self):
        if not hasattr(self, 'pool'):
            self.pool = ThreadPoolExecutor()
        return self.pool

    def _doFuture(self, fn: Callable, *args, **kwargs) -> Future:
        return self.executor().submit(fn, *args, **kwargs)

    def getFuture(self, *args, **kwargs) -> Future:
        return self._doFuture(self.get, *args, **kwargs)

    def putFuture(self, *args, **kwargs) -> Future:
        return self._doFuture(self.put, *args, **kwargs)

    def _doMultiple(
            self,
            fn: Callable,
            d: Dict,
            blocking=True,
            **kwargs) -> Union[Dict[Any, Future], Dict[Any, io.IOBase]]:
        """Takes a dict of keys to argument to pass to fn.

        Returns dict of Futures if 'blocking' is set False. Otherwise,
        IOStreams.
        """
        response = {}
        for key in d:
            args = d[key]
            # Gracefully accept single arguments as-is.
            if type(args) is not list:
                args = [args]
            response[key] = fn(*args, **kwargs)

        if not blocking:
            return response

        done = set()  # type: Set[Any]
        while len(done) < len(d):
            for key in d:
                if not (key in done):
                    try:
                        data = response[key].result(1)
                        response[key] = data
                        done.add(key)
                    except futures.TimeoutError:
                        pass
                    except futures.CancelledError:
                        response[key] = False
                        done.add(key)
        return response

    def getMultiple(self, d: dict, blocking=True, **kwargs):
        return self._doMultiple(self.getFuture, d, blocking, **kwargs)

    def putMultiple(self, d: dict, blocking=True, **kwargs):
        return self._doMultiple(self.putFuture, d, blocking, **kwargs)

    def __str__(self):
        ss = [str(self.__class__).split("'")[1]]
        for attr in dir(self):
            if (not attr.startswith("_")) and (
                    not hasattr(getattr(self, attr), '__call__')):
                ss.append("{} = {}".format(attr, getattr(self, attr))[:100])
        return '\t'.join(ss)<|MERGE_RESOLUTION|>--- conflicted
+++ resolved
@@ -3,17 +3,10 @@
 import io
 import os
 from tempfile import mkstemp
-<<<<<<< HEAD
-from concurrent import futures
-from concurrent.futures import Future, ThreadPoolExecutor
-from typing import List, Any
-
 # from cranial.parsers import line
-=======
 from typing import Any, Callable, Dict, Iterator, List, Set, Union  # noqa
 
 SomeIO = Union[io.StringIO, io.BytesIO]
->>>>>>> c5864486
 
 #todo implement parsers or better have indepth discussion on the need for parsers
 
@@ -33,31 +26,7 @@
             f = self.getFuture(target)
             return self.generate(f)
 
-<<<<<<< HEAD
-    # def generate(self, future_item):
-    #     for l in line.Parser(f.result()):
-    #         yield l
-    #
-    # def generate_from_list(self, l: List):
-    #     # @ToDo
-    #     #getMultiple on all items, start returning whatever item arrives first.
-    #     done = set()
-    #     while len(done) < len(d):
-    #         for key in d:
-    #             if not (key in done):
-    #                 try:
-    #                     data = response[key].result(1)
-    #                     for l in line.Parser(data):
-    #                         yield l
-    #                     done.add(key)
-    #                 except futures.TimeoutError:
-    #                     pass
-    #                 except futures.CancelledError:
-    #                     response[key] = False
-    #                     done.add(key)
-    #     return response
 
-=======
     def generate(self, future_item: Future):
         for l in future_item.result():
             yield l
@@ -79,7 +48,6 @@
                     except futures.CancelledError:
                         done.add(i)
         return
->>>>>>> c5864486
 
     def toStream(self, data) -> SomeIO:
         if isinstance(data, str):
